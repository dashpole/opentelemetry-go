--- conflicted
+++ resolved
@@ -7,6 +7,14 @@
 This project adheres to [Semantic Versioning](https://semver.org/spec/v2.0.0.html).
 
 ## [Unreleased]
+
+### Added
+
+- Add `go.opentelemetry.io/otel/bridge/opencensus.InstallTraceBridge`, which installs the OpenCensus trace bridge, and replaces `opencensus.NewTracer`. (#4567)
+
+### Deprecated
+
+- Deprecate `go.opentelemetry.io/otel/bridge/opencensus.NewTracer` in favor of `opencensus.InstallTraceBridge`. (#4567)
 
 ## [1.19.0/0.42.0/0.0.7] 2023-09-28
 
@@ -17,14 +25,6 @@
 ### Added
 
 - Add the "Roll the dice" getting started application example in `go.opentelemetry.io/otel/example/dice`. (#4539)
-<<<<<<< HEAD
-- The `WithWriter` and `WithPrettyPrint` options to `go.opentelemetry.io/otel/exporters/stdout/stdoutmetric` to set a custom `io.Writer`, and allow displaying the output in human-readable JSON (#4507).
-- Add `go.opentelemetry.io/otel/bridge/opencensus.InstallTraceBridge`, which installs the OpenCensus trace bridge, and replaces `opencensus.NewTracer`. (#4567)
-
-### Deprecated
-
-- Deprecate `go.opentelemetry.io/otel/bridge/opencensus.NewTracer` in favor of `opencensus.InstallTraceBridge`. (#4567)
-=======
 - The `WithWriter` and `WithPrettyPrint` options to `go.opentelemetry.io/otel/exporters/stdout/stdoutmetric` to set a custom `io.Writer`, and allow displaying the output in human-readable JSON. (#4507)
 
 ### Changed
@@ -36,7 +36,6 @@
 ### Fixed
 
 - In `go.opentelemetry.op/otel/exporters/prometheus`, don't try to create the Prometheus metric on every `Collect` if we know the scope is invalid. (#4499)
->>>>>>> 60666c55
 
 ### Removed
 
